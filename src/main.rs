use std::io::Write;
use tokio::task::JoinHandle;
<<<<<<< HEAD
use tracing::{info, Level};
=======
use tracing::info;
>>>>>>> 44f4e0c2
use tracing_appender;

use crate::background_tasks::start_background_tasks;
use crate::lsp::spawn_lsp_task;
use crate::telemetry::{basic_transmit, snippets_transmit};

mod global_context;
mod caps;
mod call_validation;
mod scratchpads;
mod scratchpad_abstract;
mod forward_to_hf_endpoint;
mod forward_to_openai_endpoint;
mod cached_tokenizers;
mod restream;
mod custom_error;
mod completion_cache;
mod telemetry;
mod lsp;
mod http;
mod background_tasks;
<<<<<<< HEAD
mod receive_workspace_changes;
=======
mod files_in_workspace;
mod files_in_jsonl;
>>>>>>> 44f4e0c2
mod vecdb;
mod fetch_embedding;
mod at_commands;
mod nicer_logs;
<<<<<<< HEAD
=======
mod ast;
>>>>>>> 44f4e0c2


#[tokio::main]
async fn main() {
    let home_dir = home::home_dir().ok_or(()).expect("failed to find home dir");
    let cache_dir = home_dir.join(".cache/refact");
    let (gcx, ask_shutdown_receiver, cmdline) = global_context::create_global_context(cache_dir.clone()).await;
    let (logs_writer, _guard) = if cmdline.logs_stderr {
        tracing_appender::non_blocking(std::io::stderr())
    } else {
        write!(std::io::stderr(), "This rust binary keeps logs as files, rotated daily. Try\ntail -f {}/logs/\nor use --logs-stderr for debugging.\n\n", cache_dir.display()).unwrap();
        tracing_appender::non_blocking(tracing_appender::rolling::RollingFileAppender::builder()
            .rotation(tracing_appender::rolling::Rotation::DAILY)
            .filename_prefix("rustbinary")
            .max_log_files(30)
            .build(cache_dir.join("logs")).unwrap()
        )
    };
    let _tracing = tracing_subscriber::fmt()
        .with_max_level(if cmdline.verbose {Level::DEBUG} else {Level::INFO})
        .with_writer(logs_writer)
        .with_target(true)
        .with_line_number(true)
        .compact()
        .with_ansi(false)
        .init();

    {
        info!("cache dir: {}", cache_dir.display());
        info!("started with enduser_client_version==\"{}\"", gcx.read().await.cmdline.enduser_client_version);
        let build_info: std::collections::HashMap<&str, &str> = crate::http::routers::info::get_build_info();
        for (k, v) in build_info {
            info!("{:>20} {}", k, v);
        }
    }
    files_in_workspace::enqueue_all_files_from_workspace_folders(gcx.clone()).await;
    let mut background_tasks = start_background_tasks(gcx.clone()).await;
    // vector db will spontaneously start if the downloaded caps and command line parameters are right

    let should_start_http = cmdline.http_port != 0;
    let should_start_lsp = (cmdline.lsp_port == 0 && cmdline.lsp_stdin_stdout == 1) ||
        (cmdline.lsp_port != 0 && cmdline.lsp_stdin_stdout == 0);

    // not really needed, but it's nice to have an error message sooner if there's one
    let _caps = crate::global_context::try_load_caps_quickly_if_not_present(gcx.clone(), 0).await;

    let mut main_handle: Option<JoinHandle<()>> = None;
    if should_start_http {
        main_handle = http::start_server(gcx.clone(), ask_shutdown_receiver).await;
    }
    if should_start_lsp {
        if main_handle.is_none() {
            // FIXME: this ignores crate::global_context::block_until_signal , important because now we have a database to corrupt
            main_handle = spawn_lsp_task(gcx.clone(), cmdline.clone()).await;
        } else {
            background_tasks.push_back(spawn_lsp_task(gcx.clone(), cmdline.clone()).await.unwrap())
        }
    }
    if main_handle.is_some() {
        let _ = main_handle.unwrap().await;
    }

    background_tasks.abort().await;
    info!("saving telemetry without sending, so should be quick");
    basic_transmit::basic_telemetry_compress(gcx.clone()).await;
    info!("bb\n");
}<|MERGE_RESOLUTION|>--- conflicted
+++ resolved
@@ -1,10 +1,6 @@
 use std::io::Write;
 use tokio::task::JoinHandle;
-<<<<<<< HEAD
 use tracing::{info, Level};
-=======
-use tracing::info;
->>>>>>> 44f4e0c2
 use tracing_appender;
 
 use crate::background_tasks::start_background_tasks;
@@ -26,20 +22,13 @@
 mod lsp;
 mod http;
 mod background_tasks;
-<<<<<<< HEAD
-mod receive_workspace_changes;
-=======
 mod files_in_workspace;
 mod files_in_jsonl;
->>>>>>> 44f4e0c2
 mod vecdb;
 mod fetch_embedding;
 mod at_commands;
 mod nicer_logs;
-<<<<<<< HEAD
-=======
 mod ast;
->>>>>>> 44f4e0c2
 
 
 #[tokio::main]
